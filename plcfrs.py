--- conflicted
+++ resolved
@@ -1,11 +1,7 @@
 # probabilistic CKY parser for Simple Range Concatenation Grammars
 # (equivalent to Linear Context-Free Rewriting Systems)
-<<<<<<< HEAD
 from rcgrules import fs, enumchart
 from nltk import FreqDist, Tree, ImmutableTree
-=======
-from nltk import FeatStruct, FeatList, featstruct, FreqDist, Tree, ImmutableTree
->>>>>>> ef22f346
 from heapdict import heapdict
 from math import log, e, floor
 from copy import deepcopy
@@ -29,7 +25,6 @@
 		elif len(r) == 3: binary[(r[1][0], r[2][0])].append((r, -w))
 	goal = freeze([start, 2**len(sent) - 1])
 	epsilon = "Epsilon"
-<<<<<<< HEAD
 	A, C, Cx = {}, defaultdict(list), defaultdict(list)
 	for i,w in enumerate(sent):
 		for rule, z in unary[epsilon]:
@@ -38,61 +33,6 @@
 	while A:	
 		(I, x) = A.popitem()
 		if I[0] not in C or I not in C[I[0]]:
-=======
-	def concat(node):
-		# only concatenate when result will be contiguous
-		if all(bitmax(a) + 1 == bitmin(b) for x in node[0][1:] for a,b in zip(x, x[1:])):
-			node[0][1:] = [reduce(lambda a,b: a | b, x) for x in node[0][1:]]
-			return node
-	def scan(sent):
-		for i,w in enumerate(sent):
-			for rule, z in unary[epsilon]:
-				if w in rule[0][1][0]:
-					yield freeze([[rule[0][0], 2**i], i]), z
-	def foldor(s):
-		# unrolled version of reduce(or, s) for speed
-		if len(s) == 1: return s[0]
-		if len(s) == 2: return s[0] | s[1]
-		if len(s) == 3: return s[0] | s[1] | s[2]
-		if len(s) == 4: return s[0] | s[1] | s[2] | s[3]
-		return reduce(or_, s)
-
-	def deduced_from(I, x, C):
-		for rule, z in unary[I[0]]:
-			r = deepcopy(rule)
-			for a,b in zip(r[1][1:], I[1:]): a.append(b)
-			r[0][1:] = [[a[0] for a in b] for b in r[0][1:]]
-			r[1][1:] = [a[0] for a in r[1][1:]]
-			r = concat(r)
-			if r: yield freeze(r), z
-		for I1 in C:
-			#detect overlap in ranges
-			if foldor(I1[1:]) & foldor(I[1:]): continue
-			for rule, z in binary[(I[0], I1[0])]:
-				r = deepcopy(rule)
-				for a,b in zip(r[1][1:], I[1:]): a.append(b)
-				for a,b in zip(r[2][1:], I1[1:]): a.append(b)
-				r[0][1:] = [[a[0] for a in b] for b in r[0][1:]]
-				r[1][1:] = [a[0] for a in r[1][1:]]
-				r[2][1:] = [a[0] for a in r[2][1:]]
-				left = concat(r)
-				if left: yield freeze(left), z
-			for rule, z in binary[(I1[0], I[0])]:
-				r = deepcopy(rule)
-				for a,b in zip(r[1][1:], I1[1:]): a.append(b)
-				for a,b in zip(r[2][1:], I[1:]): a.append(b)
-				r[0][1:] = [[a[0] for a in b] for b in r[0][1:]]
-				r[1][1:] = [a[0] for a in r[1][1:]]
-				r[2][1:] = [a[0] for a in r[2][1:]]
-				right = concat(r)
-				if right: yield freeze(right), z
-			
-	A, C, Cx = heapdict(), defaultdict(list), defaultdict(list)
-	A.update(scan(sent))
-	while A:	
-		I, x = A.popitem()
-		if I not in C[I[0]]:
->>>>>>> ef22f346
 			C[I[0]].append(I)
 			Cx[I[0]].append(x)
 		if I[0] == goal:
@@ -102,13 +42,8 @@
 				if (I1[0] not in C or I1 not in C[I1[0]]) and I1 not in A:
 					A[I1] = y
 				elif I1 in A:
-<<<<<<< HEAD
 					if y > A[I1]: A[I1] = y
 	for a in C: C[a] = [(b[1:],p) for b,p in zip(C[a], Cx[a])]
-=======
-					A[I1] = max(y, A[I1])
-	for a in C.keys(): C[a] = [(b[1:],-p) for b,p in zip(C[a], Cx[a])]
->>>>>>> ef22f346
 	if goal in C: return C, goal
 	else: return {}, ()
 
