--- conflicted
+++ resolved
@@ -50,7 +50,6 @@
 		:param headrules: if given, read rules for assigning heads and apply
 			them by ordering constituents according to their heads.
 		:param punct: one of ...
-
 			:None: leave punctuation as is [default].
 			:'move': move punctuation to appropriate constituents
 					using heuristics.
@@ -62,7 +61,6 @@
 			:'root': attach punctuation directly to root
 					(as in original Negra/Tiger treebanks).
 		:param functions: one of ...
-
 			:None, 'leave': leave syntactic labels as is [default].
 			:'add': concatenate grammatical function to syntactic label,
 				separated by a hypen: e.g., ``NP => NP-SBJ``.
@@ -71,7 +69,6 @@
 			:'replace': replace syntactic label with grammatical function,
 				e.g., ``NP => SBJ``.
 		:param morphology: one of ...
-
 			:None, 'no': use POS tags as preterminals [default].
 			:'add': concatenate morphological information to POS tags,
 				e.g., ``DET/sg.def``.
@@ -79,7 +76,6 @@
 			:'between': add node with morphological information between
 				POS tag and word, e.g., ``(DET (sg.def the))``.
 		:param lemmas: one of ...
-
 			:None: ignore lemmas [default].
 			:'add': concatenate lemma to terminals, e.g., men/man.
 			:'replace': use lemmas as terminals.
@@ -197,9 +193,7 @@
 
 class BracketCorpusReader(CorpusReader):
 	"""Corpus reader for phrase-structures in bracket notation.
-
 	For example::
-
 		(S (NP John) (VP (VB is) (JJ rich)) (. .))"""
 
 	def blocks(self):
@@ -235,12 +229,9 @@
 
 class DiscBracketCorpusReader(BracketCorpusReader):
 	"""A corpus reader for discontinuous trees in bracket notation.
-
 	Leaves are consist of an index and a word, with the indices indicating
 	the word order of the sentence. For example::
-
 		(S (NP 1=John) (VP (VB 0=is) (JJ 2=rich)) (? 3=?))
-
 	There is one tree per line. Optionally, the tree may be followed by a
 	comment, separated by a TAB. Compared to Negra's export format, this format
 	lacks morphology, lemmas and functional edges. On the other hand, it is
@@ -407,7 +398,6 @@
 
 class AlpinoCorpusReader(CorpusReader):
 	"""Corpus reader for the Dutch Alpino treebank in XML format.
-
 	Expects a corpus in directory format, where every sentence is in a single
 	``.xml`` file."""
 
@@ -495,7 +485,6 @@
 
 def exporttree(block, functions=None, morphology=None, lemmas=None):
 	"""Get tree, sentence from tree in export format given as list of lines.
-
 	:param block: a list of lines
 	:returns: Item object, with tree, sent, command, block fields."""
 	def getchildren(parent):
@@ -533,9 +522,7 @@
 
 def exportsplit(line):
 	"""Take a line in export format and split into fields.
-
 	Strip comments. Add dummy field for lemma if absent.
-
 	:returns: a list with >= 6 elements; if > 6, length is even since
 		secondary edges are defined by pairs of (label, parentid) fields.
 	"""
@@ -603,7 +590,7 @@
 
 def ftbtree(block, functions=None, morphology=None, lemmas=None):
 	"""Get tree, sent from tree in FTB format given as etree XML object."""
-	def getsubtree(node, parentid):
+	def getsubtree(node):
 		"""Parse a subtree of an FTB tree."""
 		source = [''] * len(FIELDS)
 		nodeid = next(nodeids)
@@ -612,7 +599,6 @@
 		source[MORPH] = node.get('ee') or ''
 		source[FUNC] = node.get('fct') or ''
 		if node.tag == 'w':
-<<<<<<< HEAD
 			# Could rely on compound="yes" attribute here, but there are a few
 			# cases (annotation errors) where it is inconsistent with the
 			# actual structure.
@@ -629,66 +615,10 @@
 					subtree.source[PARENT] = nodeid
 					result.append(subtree)
 		else:  # non-terminal node
-=======
-			if node.get('compound') == 'yes':
-				source[TAG] = label = 'MW' + node.get('cat')
-				result = ParentedTree(label, [])
-				"""handle a few cases in FTB where we have a compound consisting
-				 of just one word, e.g. like in sentence number 1497 
-				 in file flmf3_01000_01499ep.aa.xml:
-				 <w cat="CL" compound="yes" ee="CL-suj-3ms" ei="CL3ms"
-				 lemma="il" mph="3ms" subcat="suj">-t-il</w>
-				 otherwise we get an empty node like (MWCL ) instead of (MWCL -t-il)"""
-				if len(node) == 0:
-					result = ParentedTree(source[TAG], [len(sent)])
-					sent.append(node.text)
-					handlemorphology(morphology, lemmas, result, source, sent)
-				else:
-					for child in node:
-						subtree = getsubtree(child, nodeid)
-						subtree.source[PARENT] = nodeid
-						result.append(subtree)
-						sent.append(child.text)
-			else:
-				source[TAG] = node.get('cat') or node.get('catint')
-				result = ParentedTree(source[TAG], [])
-				if not node.text:
-					"""handle a few cases in FTB where - because of the differences
-					in annotations - we have a non-compound consisting of several words
-					e.g. like in sentence number 6bis in file flmf7as1ep.cat.xml:
-						 <w cat="ADV" ee="ADV" ei="ADV" lemma="aujourd'hui"> 
-								<w catint="P">Aujourd'</w> 
-								<w catint="N">hui</w>
-						  </w>
-					 otherwise we get an empty node like (ADV ) instead of (ADV (P Aujourd') (N hui))"""
-					if len(node) == 0:
-						result = ParentedTree(source[TAG], [len(sent)])
-						sent.append('')
-						handlemorphology(morphology, lemmas, result, source,
-										 sent)
-					else:
-						for child in node:
-							subtree = getsubtree(child, nodeid)
-							subtree.source[PARENT] = nodeid
-							result.append(subtree)
-							sent.append(child.text)
-				elif (len(node) > 0 and re.match(r"((\s)+\n(\s)+)|((\n)+(\t)*)|((\s)+)", node.text)):
-					for child in node:
-						subtree = getsubtree(child, nodeid)
-						subtree.source[PARENT] = nodeid
-						result.append(subtree)
-						sent.append(child.text)
-				else:
-					result = ParentedTree(source[TAG], [len(sent)])
-					sent.append(node.text.strip())
-					handlemorphology(morphology, lemmas, result, source, sent)
-
-		else:
->>>>>>> 1637e619
 			source[TAG] = label = node.tag
 			result = ParentedTree(label, [])
 			for child in node:
-				subtree = getsubtree(child, nodeid)
+				subtree = getsubtree(child)
 				subtree.source[PARENT] = nodeid
 				result.append(subtree)
 			if not result:
@@ -699,13 +629,9 @@
 
 	sent = []
 	nodeids = count(500)
-	tree = getsubtree(block, 0)
+	tree = getsubtree(block)
 	comment = ' '.join('%s=%r' % (a, block.get(a))
-<<<<<<< HEAD
 			for a in ('nb', 'textid', 'argument', 'author', 'date'))
-=======
-					   for a in ('argument', 'author', 'date'))
->>>>>>> 1637e619
 	handlefunctions(functions, tree, morphology=morphology)
 	return Item(tree, sent, comment, ElementTree.tostring(block))
 
@@ -714,7 +640,6 @@
 def writetree(tree, sent, key, fmt, comment=None, morphology=None,
 		sentid=False):
 	"""Convert a tree to a string representation in the given treebank format.
-
 	:param tree: should have indices as terminals
 	:param sent: contains the words corresponding to the indices in ``tree``
 	:param key: an identifier for this tree; part of the output with some
@@ -730,7 +655,6 @@
 		line preceded by a tab (``discbracket``); ignored by other formats.
 		Should be a single line.
 	:param sentid: for line-based formats, prefix output by ``key|``.
-
 	Lemmas, functions, and morphology information will be empty unless nodes
 	contain a 'source' attribute with such information."""
 	if fmt == 'bracket':
@@ -891,9 +815,7 @@
 
 def dependencies(root):
 	"""Lin (1995): A Dependency-based Method for Evaluating [...] Parsers.
-
 	http://ijcai.org/Proceedings/95-2/Papers/052.pdf
-
 	:returns: list of tuples of the form ``(headidx, label, depidx)``."""
 	deps = []
 	for child in root:
@@ -923,7 +845,6 @@
 
 def deplen(deps):
 	"""Compute dependency length from result of ``dependencies()``.
-
 	:returns: tuple ``(totaldeplen, numdeps)``."""
 	total = sum(abs(a - b) for a, label, b in deps
 			if label != 'ROOT')
@@ -932,7 +853,6 @@
 
 def handlefunctions(action, tree, pos=True, top=False, morphology=None):
 	"""Add function tags to phrasal labels e.g., 'VP' => 'VP-HD'.
-
 	:param action: one of {None, 'add', 'replace', 'remove'}
 	:param pos: whether to add function tags to POS tags.
 	:param top: whether to add function tags to the top node.
@@ -1006,10 +926,8 @@
 def incrementaltreereader(treeinput, morphology=None, functions=None,
 		strict=False, robust=True, othertext=False):
 	"""Incremental corpus reader.
-
 	Supports brackets, discbrackets, export and alpino-xml format.
 	The format is autodetected.
-
 	:param treeinput: an iterator giving one line at a time.
 	:param strict: if True, raise ValueError on malformed data.
 	:param robust: if True, only return trees with more than 2 brackets;
@@ -1054,14 +972,11 @@
 
 def segmentbrackets(strict=False, robust=True):
 	"""Co-routine that accepts one line at a time.
-
 	Yields tuples ``(result, status)`` where ...
-
 	- result is None or one or more S-expressions as a list of
 		tuples (tree, sent, rest), where rest is the string outside of brackets
 		between this S-expression and the next.
 	- status is 1 if the line was consumed, else 0.
-
 	:param strict: if True, raise ValueError for improperly nested brackets.
 	:param robust: if True, only return trees with at least 2 brackets;
 		e.g., (DT the) is not recognized as a tree.
@@ -1136,7 +1051,6 @@
 def segmentalpino(morphology, functions):
 	"""Co-routine that accepts one line at a time.
 	Yields tuples ``(result, status)`` where ...
-
 	- result is ``None`` or a segment delimited by
 		``<alpino_ds>`` and ``</alpino_ds>`` as a list of lines;
 	- status is 1 if the line was consumed, else 0."""
@@ -1169,7 +1083,6 @@
 def segmentexport(morphology, functions, strict=False):
 	"""Co-routine that accepts one line at a time.
 	Yields tuples ``(result, status)`` where ...
-
 	- result is ``None`` or a segment delimited by
 		``#BOS`` and ``#EOS`` as a list of lines;
 	- status is 1 if the line was consumed, else 0."""
